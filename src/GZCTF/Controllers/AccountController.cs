--- conflicted
+++ resolved
@@ -54,12 +54,8 @@
             return BadRequest(new RequestResponse(localizer[nameof(Resources.Program.Account_TokenValidationFailed)]));
 
         if (!VerifyEmailDomain(model.Email.Split('@')[1]))
-<<<<<<< HEAD
             return BadRequest(new RequestResponse(localizer[nameof(Resources.Program.Account_AvailableEmailDomain),
                 accountPolicy.Value.EmailDomainList]));
-=======
-            return BadRequest(new RequestResponse($"可用邮箱后缀：{accountPolicy.Value.EmailDomainList}"));
->>>>>>> eb000267
 
         var user = new UserInfo { UserName = model.UserName, Email = model.Email, Role = Role.User };
 
