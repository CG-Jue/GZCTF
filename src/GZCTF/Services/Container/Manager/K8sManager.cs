using System.Diagnostics.CodeAnalysis;
using System.Net;
using GZCTF.Models.Internal;
using GZCTF.Services.Container.Provider;
using GZCTF.Services.Interface;
using k8s;
using k8s.Autorest;
using k8s.Models;

namespace GZCTF.Services.Container.Manager;

[SuppressMessage("ReSharper", "InconsistentNaming")]
public class K8sManager : IContainerManager
{
    readonly Kubernetes _client;
    readonly ILogger<K8sManager> _logger;
    readonly K8sMetadata _meta;

    public K8sManager(IContainerProvider<Kubernetes, K8sMetadata> provider, ILogger<K8sManager> logger)
    {
        _logger = logger;
        _meta = provider.GetMetadata();
        _client = provider.GetProvider();

        logger.SystemLog("容器管理模式：K8s 集群 Pod 容器控制", TaskStatus.Success, LogLevel.Debug);
    }

    public async Task<Models.Data.Container?> CreateContainerAsync(ContainerConfig config,
        CancellationToken token = default)
    {
        var imageName = config.Image.Split("/").LastOrDefault()?.Split(":").FirstOrDefault();
        var authSecretName = _meta.AuthSecretName;
        K8sConfig options = _meta.Config;

        if (imageName is null)
        {
            _logger.SystemLog($"无法解析镜像名称 {config.Image}", TaskStatus.Failed, LogLevel.Warning);
            return null;
        }

        var name = $"{imageName.ToValidRFC1123String("chal")}-{Guid.NewGuid().ToString("N")[..16]}";

        var pod = new V1Pod("v1", "Pod")
        {
            Metadata = new V1ObjectMeta
            {
                Name = name,
                NamespaceProperty = options.Namespace,
                Labels = new Dictionary<string, string>
                {
<<<<<<< HEAD
                    ["ctf.gzti.me/ResourceId"] = name, 
                    ["ctf.gzti.me/TeamId"] = config.TeamId, 
                    ["ctf.gzti.me/UserId"] = config.UserId.ToString()
=======
                    ["ctf.gzti.me/ResourceId"] = name,
                    ["ctf.gzti.me/TeamId"] = config.TeamId,
                    ["ctf.gzti.me/UserId"] = config.UserId
>>>>>>> 6051a12d
                }
            },
            Spec = new V1PodSpec
            {
                ImagePullSecrets =
                    authSecretName is null
                        ? Array.Empty<V1LocalObjectReference>()
                        : new List<V1LocalObjectReference> { new() { Name = authSecretName } },
                DnsPolicy = "None",
                DnsConfig = new()
                {
                    // FIXME: remove nullable when JsonObjectCreationHandling release
                    Nameservers = options.DNS ?? new[] { "8.8.8.8", "223.5.5.5", "114.114.114.114" }
                },
                EnableServiceLinks = false,
                Containers = new[]
                {
                    new V1Container
                    {
                        Name = name,
                        Image = config.Image,
                        ImagePullPolicy = "Always",
                        Env =
                            config.Flag is null
                                ? new List<V1EnvVar>()
                                : new[] { new V1EnvVar("GZCTF_FLAG", config.Flag) },
                        Ports = new[] { new V1ContainerPort(config.ExposedPort) },
                        Resources = new V1ResourceRequirements
                        {
                            Limits = new Dictionary<string, ResourceQuantity>
                            {
                                ["cpu"] = new($"{config.CPUCount * 100}m"),
                                ["memory"] = new($"{config.MemoryLimit}Mi"),
                                ["ephemeral-storage"] = new($"{config.StorageLimit}Mi")
                            },
                            Requests = new Dictionary<string, ResourceQuantity>
                            {
                                ["cpu"] = new("10m"), 
                                ["memory"] = new("32Mi")
                            }
                        }
                    }
                },
                RestartPolicy = "Never"
            }
        };

        try
        {
            pod = await _client.CreateNamespacedPodAsync(pod, options.Namespace, cancellationToken: token);
        }
        catch (HttpOperationException e)
        {
            _logger.SystemLog($"容器 {name} 创建失败, 状态：{e.Response.StatusCode}", TaskStatus.Failed, LogLevel.Warning);
            _logger.SystemLog($"容器 {name} 创建失败, 响应：{e.Response.Content}", TaskStatus.Failed, LogLevel.Error);
            return null;
        }
        catch (Exception e)
        {
            _logger.LogError(e, "创建容器失败");
            return null;
        }

        if (pod is null)
        {
            _logger.SystemLog($"创建容器实例 {config.Image.Split("/").LastOrDefault()} 失败", TaskStatus.Failed,
                LogLevel.Warning);
            return null;
        }

        // Service is needed for port mapping
        var container = new Models.Data.Container
        {
            ContainerId = name, 
            Image = config.Image, 
            Port = config.ExposedPort
        };

        var service = new V1Service("v1", "Service")
        {
            Metadata = new V1ObjectMeta
            {
                Name = name,
                NamespaceProperty = _meta.Config.Namespace,
                Labels = new Dictionary<string, string> { ["ctf.gzti.me/ResourceId"] = name }
            },
            Spec = new V1ServiceSpec
            {
                Type = _meta.ExposePort ? "NodePort" : "ClusterIP",
                Ports = new[] { new V1ServicePort(config.ExposedPort, targetPort: config.ExposedPort) },
                Selector = new Dictionary<string, string> { ["ctf.gzti.me/ResourceId"] = name }
            }
        };

        try
        {
            service = await _client.CoreV1.CreateNamespacedServiceAsync(service, _meta.Config.Namespace,
                cancellationToken: token);
        }
        catch (HttpOperationException e)
        {
            try
            {
                // remove the pod if service creation failed, ignore the error
                await _client.CoreV1.DeleteNamespacedPodAsync(name, _meta.Config.Namespace, cancellationToken: token);
            }
            catch
            {
                // ignored
            }

            _logger.SystemLog($"服务 {name} 创建失败, 状态：{e.Response.StatusCode}", TaskStatus.Failed, LogLevel.Warning);
            _logger.SystemLog($"服务 {name} 创建失败, 响应：{e.Response.Content}", TaskStatus.Failed, LogLevel.Error);
            return null;
        }
        catch (Exception e)
        {
            try
            {
                // remove the pod if service creation failed, ignore the error
                await _client.CoreV1.DeleteNamespacedPodAsync(name, _meta.Config.Namespace, cancellationToken: token);
            }
            catch
            {
                // ignored
            }

            _logger.LogError(e, "创建服务失败");
            return null;
        }

        container.StartedAt = DateTimeOffset.UtcNow;
        container.ExpectStopAt = container.StartedAt + TimeSpan.FromHours(2);
        container.IP = service.Spec.ClusterIP;
        container.Port = config.ExposedPort;
        container.IsProxy = !_meta.ExposePort;

        if (_meta.ExposePort)
        {
            container.PublicIP = _meta.PublicEntry;
            container.PublicPort = service.Spec.Ports[0].NodePort;
        }

        return container;
    }

    public async Task DestroyContainerAsync(Models.Data.Container container, CancellationToken token = default)
    {
        try
        {
            await _client.CoreV1.DeleteNamespacedServiceAsync(container.ContainerId, _meta.Config.Namespace,
                cancellationToken: token);
            await _client.CoreV1.DeleteNamespacedPodAsync(container.ContainerId, _meta.Config.Namespace,
                cancellationToken: token);
        }
        catch (HttpOperationException e)
        {
            if (e.Response.StatusCode == HttpStatusCode.NotFound)
            {
                container.Status = ContainerStatus.Destroyed;
                return;
            }

            _logger.SystemLog($"容器 {container.ContainerId} 删除失败, 状态：{e.Response.StatusCode}", TaskStatus.Failed,
                LogLevel.Warning);
            _logger.SystemLog($"容器 {container.ContainerId} 删除失败, 响应：{e.Response.Content}", TaskStatus.Failed,
                LogLevel.Error);
        }
        catch (Exception e)
        {
            _logger.LogError(e, "删除容器失败");
            return;
        }

        container.Status = ContainerStatus.Destroyed;
    }
}<|MERGE_RESOLUTION|>--- conflicted
+++ resolved
@@ -48,15 +48,9 @@
                 NamespaceProperty = options.Namespace,
                 Labels = new Dictionary<string, string>
                 {
-<<<<<<< HEAD
-                    ["ctf.gzti.me/ResourceId"] = name, 
-                    ["ctf.gzti.me/TeamId"] = config.TeamId, 
-                    ["ctf.gzti.me/UserId"] = config.UserId.ToString()
-=======
                     ["ctf.gzti.me/ResourceId"] = name,
                     ["ctf.gzti.me/TeamId"] = config.TeamId,
-                    ["ctf.gzti.me/UserId"] = config.UserId
->>>>>>> 6051a12d
+                    ["ctf.gzti.me/UserId"] = config.UserId.ToString()
                 }
             },
             Spec = new V1PodSpec
@@ -94,7 +88,7 @@
                             },
                             Requests = new Dictionary<string, ResourceQuantity>
                             {
-                                ["cpu"] = new("10m"), 
+                                ["cpu"] = new("10m"),
                                 ["memory"] = new("32Mi")
                             }
                         }
@@ -130,8 +124,8 @@
         // Service is needed for port mapping
         var container = new Models.Data.Container
         {
-            ContainerId = name, 
-            Image = config.Image, 
+            ContainerId = name,
+            Image = config.Image,
             Port = config.ExposedPort
         };
 
