--- conflicted
+++ resolved
@@ -14,13 +14,7 @@
 
 public class DatabaseSink(IServiceProvider serviceProvider) : ILogEventSink
 {
-<<<<<<< HEAD
-    static DateTimeOffset LastFlushTime = DateTimeOffset.Now;
-=======
-    readonly IServiceProvider _serviceProvider;
-
     static DateTimeOffset LastFlushTime = DateTimeOffset.FromUnixTimeSeconds(0);
->>>>>>> 7662e67b
     static readonly List<LogModel> LockedLogBuffer = new();
     static readonly List<LogModel> LogBuffer = new();
 
