﻿using System.Security.Cryptography;
using GZCTF.Repositories.Interface;
using Microsoft.EntityFrameworkCore;
using SixLabors.ImageSharp.Formats.Gif;

namespace GZCTF.Repositories;

public class FileRepository(AppDbContext context, ILogger<FileRepository> logger) : RepositoryBase(context),
    IFileRepository
{
    public override Task<int> CountAsync(CancellationToken token = default) => context.Files.CountAsync(token);

    public async Task<LocalFile> CreateOrUpdateFile(IFormFile file, string? fileName = null,
        CancellationToken token = default)
    {
        using Stream tmp = GetStream(file.Length);

        logger.SystemLog(Program.StaticLocalizer[nameof(Resources.Program.FileRepository_CacheLocation), tmp.GetType()], TaskStatus.Pending, LogLevel.Trace);

        await file.CopyToAsync(tmp, token);
        return await StoreLocalFile(fileName ?? file.FileName, tmp, token);
    }

    public async Task<LocalFile?> CreateOrUpdateImage(IFormFile file, string fileName, int resize = 300,
        CancellationToken token = default)
    {
        // we do not process images larger than 32MB
        if (file.Length >= 32 * 1024 * 1024)
            return null;

        try
        {
            using Stream webpStream = new MemoryStream();

            using (Stream tmp = GetStream(file.Length))
            {
                await file.CopyToAsync(tmp, token);
                tmp.Position = 0;
                using Image image = await Image.LoadAsync(tmp, token);

                if (image.Metadata.DecodedImageFormat is GifFormat)
                    return await StoreLocalFile($"{fileName}.gif", tmp, token);

                if (resize > 0)
                    image.Mutate(im => im.Resize(resize, 0));

                await image.SaveAsWebpAsync(webpStream, token);
            }

            return await StoreLocalFile($"{fileName}.webp", webpStream, token);
        }
        catch
        {
            logger.SystemLog(Program.StaticLocalizer[nameof(Resources.Program.FileRepository_ImageSaveFailed), file.Name], TaskStatus.Failed, LogLevel.Warning);
            return null;
        }
    }

    public async Task<TaskStatus> DeleteFile(LocalFile file, CancellationToken token = default)
    {
        var path = Path.Combine(FilePath.Uploads, file.Location, file.Hash);

        if (file.ReferenceCount > 1)
        {
            file.ReferenceCount--; // other ref exists, decrease ref count

            logger.SystemLog(Program.StaticLocalizer[nameof(Resources.Program.FileRepository_ReferenceCounting), file.Hash[..8], file.Name, file.ReferenceCount], TaskStatus.Success,
                LogLevel.Debug);

            await SaveAsync(token);

            return TaskStatus.Success;
        }

        logger.SystemLog(Program.StaticLocalizer[nameof(Resources.Program.FileRepository_DeleteFile), file.Hash[..8], file.Name], TaskStatus.Pending, LogLevel.Information);

        if (File.Exists(path))
        {
            File.Delete(path);
            context.Files.Remove(file);
            await SaveAsync(token);

            return TaskStatus.Success;
        }

        context.Files.Remove(file);
        await SaveAsync(token);

        return TaskStatus.NotFound;
    }

    public async Task<TaskStatus> DeleteFileByHash(string fileHash, CancellationToken token = default)
    {
        LocalFile? file = await GetFileByHash(fileHash, token);

        if (file is null)
            return TaskStatus.NotFound;

        return await DeleteFile(file, token);
    }

    public Task<LocalFile?> GetFileByHash(string? fileHash, CancellationToken token = default) =>
        context.Files.SingleOrDefaultAsync(f => f.Hash == fileHash, token);

    public Task<LocalFile[]> GetFiles(int count, int skip, CancellationToken token = default) =>
        context.Files.OrderBy(e => e.Name).Skip(skip).Take(count).ToArrayAsync(token);

    static Stream GetStream(long bufferSize) =>
        bufferSize <= 16 * 1024 * 1024
            ? new MemoryStream()
            : File.Create(Path.GetTempFileName(), 4096, FileOptions.DeleteOnClose);

    async Task<LocalFile> StoreLocalFile(string fileName, Stream contentStream, CancellationToken token = default)
    {
        contentStream.Position = 0;
        var hash = await SHA256.HashDataAsync(contentStream, token);
        var fileHash = BitConverter.ToString(hash).Replace("-", "").ToLowerInvariant();

        LocalFile? localFile = await GetFileByHash(fileHash, token);

        if (localFile is not null)
        {
            localFile.FileSize = contentStream.Length;
            localFile.Name = fileName; // allow rename
            localFile.UploadTimeUtc = DateTimeOffset.UtcNow; // update upload time
            localFile.ReferenceCount++; // same hash, add ref count

            logger.SystemLog(Program.StaticLocalizer[nameof(Resources.Program.FileRepository_ReferenceCounting), localFile.Hash[..8], localFile.Name, localFile.ReferenceCount],
                TaskStatus.Success, LogLevel.Debug);

            context.Update(localFile);
        }
        else
        {
            localFile = new() { Hash = fileHash, Name = fileName, FileSize = contentStream.Length };
            await context.AddAsync(localFile, token);
        }

        var path = Path.Combine(FilePath.Uploads, localFile.Location);

        if (!Directory.Exists(path))
            Directory.CreateDirectory(path);

<<<<<<< HEAD
            await using FileStream fileStream = File.Create(Path.Combine(path, localFile.Hash));
=======
        using FileStream fileStream = File.Create(Path.Combine(path, localFile.Hash));
>>>>>>> 3f1132b1

        contentStream.Position = 0;
        await contentStream.CopyToAsync(fileStream, token);

        await SaveAsync(token);
        return localFile;
    }
}<|MERGE_RESOLUTION|>--- conflicted
+++ resolved
@@ -141,11 +141,7 @@
         if (!Directory.Exists(path))
             Directory.CreateDirectory(path);
 
-<<<<<<< HEAD
-            await using FileStream fileStream = File.Create(Path.Combine(path, localFile.Hash));
-=======
         using FileStream fileStream = File.Create(Path.Combine(path, localFile.Hash));
->>>>>>> 3f1132b1
 
         contentStream.Position = 0;
         await contentStream.CopyToAsync(fileStream, token);
