--- conflicted
+++ resolved
@@ -572,13 +572,8 @@
         var container = await containerService.CreateContainer(new()
         {
             TeamId = "admin",
-<<<<<<< HEAD
-            UserId = user!.Id,
-            Flag = challenge.Type.IsDynamic() ? "flag{GZCTF_dynamic_flag_test}" : null,
-=======
             UserId = user.Id,
             Flag = challenge.Type.IsDynamic() ? challenge.GenerateTestFlag() : null,
->>>>>>> d1752100
             Image = challenge.ContainerImage,
             CPUCount = challenge.CPUCount ?? 1,
             MemoryLimit = challenge.MemoryLimit ?? 64,
