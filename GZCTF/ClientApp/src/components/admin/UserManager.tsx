<<<<<<< HEAD
import { FC, useState } from 'react'
import { Group, Stack, Table, Text, ActionIcon, Badge, Avatar } from '@mantine/core'
=======
import { FC, useEffect, useState } from 'react'
import { Group, Stack, Table, Text, ActionIcon, Badge, Paper, NumberInput } from '@mantine/core'
>>>>>>> d7c246e5
import { useModals } from '@mantine/modals'
import { showNotification } from '@mantine/notifications'
import {
  mdiArrowLeftBold,
  mdiArrowRightBold,
  mdiCheck,
  mdiClose,
  mdiDeleteOutline,
  mdiFileEditOutline,
} from '@mdi/js'
import Icon from '@mdi/react'
import api, { Role, UserInfoModel } from '../../Api'
import UserEditModal from './edit/UserEditModal'

<<<<<<< HEAD
const ITEM_COUNT_PER_PAGE = 30

const RoleColorMap = new Map<Role, string>([
  [Role.Admin, 'blue'],
  [Role.User, 'brand'],
  [Role.Monitor, 'yellow'],
  [Role.BannedUser, 'red'],
])

=======
>>>>>>> d7c246e5
const UserManager: FC = () => {
  const [count, setCount] = useState(20);
  const [skip, setSkip] = useState(0);
  const [disabled, setDisabled] = useState(false)
  const [isEditModalOpen, setIsEditModalOpen] = useState(false)
  const [activeUser, setActiveUser] = useState<UserInfoModel>({})
  const [users, setUsers] = useState<UserInfoModel[]>([])

  useEffect(() => {
    api.admin.adminUsers({ count, skip })
      .then((res) => {
        setUsers(res.data);
      })
  }, [count, skip])

  const modals = useModals()

  const onConfirmDelete = (user: UserInfoModel) => {
    api.admin
      .adminDeleteUser(user.id!)
      .then(() => {
        showNotification({
          color: 'teal',
          message: '用户已删除',
          icon: <Icon path={mdiCheck} size={1} />,
          disallowClose: true,
        })
        setUsers(users?.filter((t) => t.id !== user.id) ?? [])
      })
      .catch((err) => {
        showNotification({
          color: 'red',
          title: '遇到了问题',
          message: `${err.error.title}`,
          icon: <Icon path={mdiClose} size={1} />,
        })
      })
  }

  const onDeleteUser = (user: UserInfoModel) => {
    if (disabled && !user) {
      return
    }

    modals.openConfirmModal({
      title: '删除用户',
      children: <Text size="sm">你确定要删除用户 "{user.userName}" 吗？</Text>,
      onConfirm: () => onConfirmDelete(user),
      centered: true,
      labels: { confirm: '删除用户', cancel: '取消' },
      confirmProps: { color: 'red' },
    })
  }

  return (
    <Paper shadow="md" p="md">
      <Stack>
        <Group position="apart">
          <Group position="left">
            <NumberInput label="条目数量" required value={count} min={1} precision={0} onChange={(val) => setCount(val!)} />
            <NumberInput label="偏移" required value={skip} min={0} precision={0} onChange={(val) => setSkip(val!)} />
          </Group>
          <Group position="right">
            <ActionIcon
              size="lg"
              variant="hover"
              disabled={skip < count}
              onClick={() => setSkip(skip - count)}
            >
              <Icon path={mdiArrowLeftBold} size={1} />
            </ActionIcon>
            <ActionIcon
              size="lg"
              variant="hover"
              disabled={users ? users.length < count : false}
              onClick={() => setSkip(skip + count)}
            >
              <Icon path={mdiArrowRightBold} size={1} />
            </ActionIcon>
          </Group>
        </Group>
<<<<<<< HEAD
      </Group>
      <Table>
        <thead>
          <tr>
            <th>用户</th>
            <th>所拥有的队伍</th>
            <th>激活的队伍</th>
            <th>操作</th>
          </tr>
        </thead>
        <tbody>
          {users?.map((user) => (
            <tr key={user.id}>
              <td>
                <Group position="left">
                  <Avatar src={user.avatar} radius="xl" />
                  <Text>{user.userName}</Text>
                </Group>
                <Group position="right">
                  <Badge size="lg" color={RoleColorMap.get(user.role ?? Role.User)}>
                    {user.role}
                  </Badge>
                </Group>
              </td>
              <td>{user.ownTeamName}</td>
              <td>{user.activeTeamName}</td>
              <td></td>
=======
        <Table>
          <thead>
            <tr>
              <th>用户名</th>
              <th>邮箱</th>
              <th>用户角色</th>
              <th>所拥有的队伍</th>
              <th>激活的队伍</th>
              <th>操作</th>
>>>>>>> d7c246e5
            </tr>
          </thead>
          <tbody>
            {users?.map((user) => (
              <tr key={user.id}>
                <td>{user.userName}</td>
                <td>{user.email}</td>
                <td>{user.role}</td>
                <td>{user.ownTeamName}</td>
                <td>{user.activeTeamName}</td>
                <td>
                  <Group>
                    <ActionIcon
                      disabled={disabled}
                      onClick={() => {
                        setActiveUser(user)
                        setIsEditModalOpen(true)
                      }}
                    >
                      <Icon path={mdiFileEditOutline} size={1} />
                    </ActionIcon>
                    <ActionIcon disabled={disabled} onClick={() => onDeleteUser(user)} color="red">
                      <Icon path={mdiDeleteOutline} size={1} />
                    </ActionIcon>
                  </Group>
                </td>
              </tr>
            ))}
          </tbody>
        </Table>
        <UserEditModal
          centered
          size="30%"
          title="编辑用户"
          basicInfo={activeUser}
          opened={isEditModalOpen}
          onClose={() => setIsEditModalOpen(false)}
          mutateUser={(user: UserInfoModel) => {
            setUsers([user, ...(users?.filter((n) => n.id !== user.id) ?? [])])
          }}
        />
      </Stack>
    </Paper>
  )
}

export default UserManager<|MERGE_RESOLUTION|>--- conflicted
+++ resolved
@@ -1,10 +1,16 @@
-<<<<<<< HEAD
-import { FC, useState } from 'react'
-import { Group, Stack, Table, Text, ActionIcon, Badge, Avatar } from '@mantine/core'
-=======
 import { FC, useEffect, useState } from 'react'
-import { Group, Stack, Table, Text, ActionIcon, Badge, Paper, NumberInput } from '@mantine/core'
->>>>>>> d7c246e5
+import {
+  Group,
+  Stack,
+  Table,
+  Text,
+  ActionIcon,
+  Badge,
+  Avatar,
+  Paper,
+  NumberInput,
+  useMantineTheme,
+} from '@mantine/core'
 import { useModals } from '@mantine/modals'
 import { showNotification } from '@mantine/notifications'
 import {
@@ -19,7 +25,6 @@
 import api, { Role, UserInfoModel } from '../../Api'
 import UserEditModal from './edit/UserEditModal'
 
-<<<<<<< HEAD
 const ITEM_COUNT_PER_PAGE = 30
 
 const RoleColorMap = new Map<Role, string>([
@@ -29,22 +34,26 @@
   [Role.BannedUser, 'red'],
 ])
 
-=======
->>>>>>> d7c246e5
 const UserManager: FC = () => {
-  const [count, setCount] = useState(20);
-  const [skip, setSkip] = useState(0);
-  const [disabled, setDisabled] = useState(false)
+  const [page, setPage] = useState(1)
   const [isEditModalOpen, setIsEditModalOpen] = useState(false)
   const [activeUser, setActiveUser] = useState<UserInfoModel>({})
   const [users, setUsers] = useState<UserInfoModel[]>([])
 
+  const theme = useMantineTheme()
+  const { data: currentUser } = api.account.useAccountProfile({
+    refreshInterval: 0,
+    revalidateIfStale: false,
+    revalidateOnFocus: false,
+  })
+
   useEffect(() => {
-    api.admin.adminUsers({ count, skip })
+    api.admin
+      .adminUsers({ count: ITEM_COUNT_PER_PAGE, skip: (page - 1) * ITEM_COUNT_PER_PAGE })
       .then((res) => {
-        setUsers(res.data);
-      })
-  }, [count, skip])
+        setUsers(res.data)
+      })
+  }, [page])
 
   const modals = useModals()
 
@@ -71,7 +80,16 @@
   }
 
   const onDeleteUser = (user: UserInfoModel) => {
-    if (disabled && !user) {
+    if (!user) {
+      return
+    }
+
+    if (user.id === currentUser?.userId) {
+      showNotification({
+        color: 'orange',
+        message: '不可以删除自己',
+        icon: <Icon path={mdiClose} size={1} />,
+      })
       return
     }
 
@@ -89,107 +107,112 @@
     <Paper shadow="md" p="md">
       <Stack>
         <Group position="apart">
-          <Group position="left">
-            <NumberInput label="条目数量" required value={count} min={1} precision={0} onChange={(val) => setCount(val!)} />
-            <NumberInput label="偏移" required value={skip} min={0} precision={0} onChange={(val) => setSkip(val!)} />
-          </Group>
+          <Badge size="xl" radius="sm" variant="outline">
+            第 {page} 页
+          </Badge>
           <Group position="right">
             <ActionIcon
               size="lg"
               variant="hover"
-              disabled={skip < count}
-              onClick={() => setSkip(skip - count)}
+              disabled={page <= 1}
+              onClick={() => setPage(page - 1)}
             >
               <Icon path={mdiArrowLeftBold} size={1} />
             </ActionIcon>
             <ActionIcon
               size="lg"
               variant="hover"
-              disabled={users ? users.length < count : false}
-              onClick={() => setSkip(skip + count)}
+              disabled={users && users.length < ITEM_COUNT_PER_PAGE}
+              onClick={() => setPage(page + 1)}
             >
               <Icon path={mdiArrowRightBold} size={1} />
             </ActionIcon>
           </Group>
         </Group>
-<<<<<<< HEAD
-      </Group>
-      <Table>
-        <thead>
-          <tr>
-            <th>用户</th>
-            <th>所拥有的队伍</th>
-            <th>激活的队伍</th>
-            <th>操作</th>
-          </tr>
-        </thead>
-        <tbody>
-          {users?.map((user) => (
-            <tr key={user.id}>
-              <td>
-                <Group position="left">
-                  <Avatar src={user.avatar} radius="xl" />
-                  <Text>{user.userName}</Text>
-                </Group>
-                <Group position="right">
-                  <Badge size="lg" color={RoleColorMap.get(user.role ?? Role.User)}>
-                    {user.role}
-                  </Badge>
-                </Group>
-              </td>
-              <td>{user.ownTeamName}</td>
-              <td>{user.activeTeamName}</td>
-              <td></td>
-=======
         <Table>
           <thead>
             <tr>
-              <th>用户名</th>
+              <th>用户</th>
               <th>邮箱</th>
-              <th>用户角色</th>
-              <th>所拥有的队伍</th>
-              <th>激活的队伍</th>
+              <th>最后一次访问</th>
+              <th>真实姓名</th>
+              <th>学号</th>
               <th>操作</th>
->>>>>>> d7c246e5
             </tr>
           </thead>
           <tbody>
-            {users?.map((user) => (
-              <tr key={user.id}>
-                <td>{user.userName}</td>
-                <td>{user.email}</td>
-                <td>{user.role}</td>
-                <td>{user.ownTeamName}</td>
-                <td>{user.activeTeamName}</td>
-                <td>
-                  <Group>
-                    <ActionIcon
-                      disabled={disabled}
-                      onClick={() => {
-                        setActiveUser(user)
-                        setIsEditModalOpen(true)
-                      }}
-                    >
-                      <Icon path={mdiFileEditOutline} size={1} />
-                    </ActionIcon>
-                    <ActionIcon disabled={disabled} onClick={() => onDeleteUser(user)} color="red">
-                      <Icon path={mdiDeleteOutline} size={1} />
-                    </ActionIcon>
-                  </Group>
-                </td>
-              </tr>
-            ))}
+            {users &&
+              users.map((user) => (
+                <tr key={user.id}>
+                  <td>
+                    <Group position="apart">
+                      <Group position="left">
+                        <Avatar src={user.avatar} radius="xl" />
+                        <Text>{user.userName}</Text>
+                      </Group>
+                      <Badge size="md" color={RoleColorMap.get(user.role ?? Role.User)}>
+                        {user.role}
+                      </Badge>
+                    </Group>
+                  </td>
+                  <td>
+                    <Text size="sm" style={{ fontFamily: theme.fontFamilyMonospace }}>
+                      {user.email}
+                    </Text>
+                  </td>
+                  <td>
+                    <Group position="apart">
+                      <Text size="sm" style={{ fontFamily: theme.fontFamilyMonospace }}>
+                        {user.ip}
+                      </Text>
+                      <Badge size="md" color="cyan" variant="outline">
+                        {new Date(user.lastVisitedUTC!).toLocaleString()}
+                      </Badge>
+                    </Group>
+                  </td>
+                  <td>{!user.realName ? '用户未填写' : user.realName}</td>
+                  <td>
+                    <Text size="sm" style={{ fontFamily: theme.fontFamilyMonospace }}>
+                      {!user.stdNumber ? '00000000' : user.stdNumber}
+                    </Text>
+                  </td>
+                  <td>
+                    <Group>
+                      <ActionIcon
+                        onClick={() => {
+                          console.log(user)
+                          setActiveUser(user)
+                          setIsEditModalOpen(true)
+                        }}
+                      >
+                        <Icon path={mdiFileEditOutline} size={1} />
+                      </ActionIcon>
+                      <ActionIcon
+                        disabled={user.id === currentUser?.userId}
+                        onClick={() => onDeleteUser(user)}
+                        color="red"
+                      >
+                        <Icon path={mdiDeleteOutline} size={1} />
+                      </ActionIcon>
+                    </Group>
+                  </td>
+                </tr>
+              ))}
           </tbody>
         </Table>
         <UserEditModal
           centered
           size="30%"
           title="编辑用户"
-          basicInfo={activeUser}
+          user={activeUser}
           opened={isEditModalOpen}
           onClose={() => setIsEditModalOpen(false)}
           mutateUser={(user: UserInfoModel) => {
-            setUsers([user, ...(users?.filter((n) => n.id !== user.id) ?? [])])
+            setUsers(
+              [user, ...(users?.filter((n) => n.id !== user.id) ?? [])].sort((a, b) =>
+                a.id! < b.id! ? -1 : 1
+              )
+            )
           }}
         />
       </Stack>
