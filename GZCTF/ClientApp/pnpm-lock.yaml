--- conflicted
+++ resolved
@@ -98,11 +98,7 @@
   '@types/react-dom': 18.0.6
   '@typescript-eslint/eslint-plugin': 5.39.0_xyciw6oqjoiiono4dhv3uhn5my
   '@typescript-eslint/parser': 5.39.0_ypn2ylkkyfa5i233caldtndbqa
-<<<<<<< HEAD
-  '@vitejs/plugin-react': 2.1.0_vite@3.1.4
-=======
   '@vitejs/plugin-react': 2.1.0_vite@3.1.6
->>>>>>> 50030d98
   axios: 1.0.0
   babel-plugin-prismjs: 2.1.0_prismjs@1.29.0
   eslint: 8.24.0
@@ -3473,11 +3469,7 @@
       json5: 2.2.1
       local-pkg: 0.4.2
       picocolors: 1.0.0
-<<<<<<< HEAD
-      vite: 3.1.4
-=======
       vite: 3.1.6
->>>>>>> 50030d98
       yaml: 2.1.3
     transitivePeerDependencies:
       - supports-color
